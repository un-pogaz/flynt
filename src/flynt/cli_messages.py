--- conflicted
+++ resolved
@@ -27,12 +27,6 @@
 
 farewell_message = (
     "Please run your tests before commiting. Report bugs as github issues at: "
-<<<<<<< HEAD
-    "https://github.com/ikamensh/flynt, or give a star if it just worked!"
-    "\nThank you for using flynt. "
-    "Upgrade more projects and recommend it to your colleagues!\n"
-=======
     "\n~ https://github.com/ikamensh/flynt ~"
     "\nThank you for using flynt. Upgrade more projects and recommend it to your colleagues!\n"
->>>>>>> 8115ec99
 )