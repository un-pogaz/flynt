astor
pytest
forbiddenfruit
pyupgrade
colorama
<<<<<<< HEAD
black
pre-commit
=======
pytest-cov
>>>>>>> 532a8bd9
<|MERGE_RESOLUTION|>--- conflicted
+++ resolved
@@ -1,11 +1,8 @@
 astor
-pytest
 forbiddenfruit
 pyupgrade
 colorama
-<<<<<<< HEAD
+pytest
+pytest-cov
 black
-pre-commit
-=======
-pytest-cov
->>>>>>> 532a8bd9
+pre-commit